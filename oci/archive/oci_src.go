--- conflicted
+++ resolved
@@ -27,19 +27,6 @@
 }
 
 // newImageSource returns an ImageSource for reading from an existing directory.
-<<<<<<< HEAD
-// newImageSource untars the file and saves it in a temp directory
-func newImageSource(ctx context.Context, sys *types.SystemContext, ref ociArchiveReference) (private.ImageSource, error) {
-	tempDirRef, err := createUntarTempDir(sys, ref)
-	if err != nil {
-		return nil, fmt.Errorf("creating temp directory: %w", err)
-	}
-
-	unpackedSrc, err := tempDirRef.ociRefExtracted.NewImageSource(ctx, sys)
-	if err != nil {
-		if err := tempDirRef.deleteTempDir(); err != nil {
-			return nil, fmt.Errorf("deleting temp directory %q: %w", tempDirRef.tempDirectory, err)
-=======
 func newImageSource(ctx context.Context, sys *types.SystemContext, ref ociArchiveReference) (types.ImageSource, error) {
 	var (
 		archive, individualReaderOrNil *Reader
@@ -63,7 +50,6 @@
 		if err != nil {
 			archive.Close()
 			return nil, err
->>>>>>> 44465c99
 		}
 	} else {
 		layoutRef, err = layout.NewReference(archive.tempDirectory, ref.image)
