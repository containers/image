--- conflicted
+++ resolved
@@ -13,11 +13,7 @@
 	"github.com/containers/image/v5/oci/layout"
 	"github.com/containers/image/v5/types"
 	digest "github.com/opencontainers/go-digest"
-<<<<<<< HEAD
-	"github.com/sirupsen/logrus"
-=======
 	perrors "github.com/pkg/errors"
->>>>>>> 44465c99
 )
 
 type ociArchiveImageDestination struct {
@@ -29,7 +25,7 @@
 }
 
 // newImageDestination returns an ImageDestination for writing to an existing directory.
-func newImageDestination(ctx context.Context, sys *types.SystemContext, ref ociArchiveReference) (types.ImageDestination, error) {
+func newImageDestination(ctx context.Context, sys *types.SystemContext, ref ociArchiveReference) (private.ImageDestination, error) {
 	var (
 		archive, individualWriterOrNil *Writer
 		err                            error
@@ -51,22 +47,12 @@
 	}
 	layoutRef, err := layout.NewReference(archive.tempDir, ref.image)
 	if err != nil {
-<<<<<<< HEAD
-		return nil, fmt.Errorf("creating oci reference: %w", err)
-=======
 		archive.Close()
 		return nil, err
->>>>>>> 44465c99
 	}
 	dst, err := layoutRef.NewImageDestination(ctx, sys)
 	if err != nil {
-<<<<<<< HEAD
-		if err := tempDirRef.deleteTempDir(); err != nil {
-			return nil, fmt.Errorf("deleting temp directory %q: %w", tempDirRef.tempDirectory, err)
-		}
-=======
 		archive.Close()
->>>>>>> 44465c99
 		return nil, err
 	}
 
@@ -193,36 +179,5 @@
 	if err := d.unpackedDest.Commit(ctx, unparsedToplevel); err != nil {
 		return fmt.Errorf("storing image %q: %w", d.ref.image, err)
 	}
-<<<<<<< HEAD
-
-	// path of directory to tar up
-	src := d.tempDirRef.tempDirectory
-	// path to save tarred up file
-	dst := d.ref.resolvedFile
-	return tarDirectory(src, dst)
-}
-
-// tar converts the directory at src and saves it to dst
-func tarDirectory(src, dst string) error {
-	// input is a stream of bytes from the archive of the directory at path
-	input, err := archive.Tar(src, archive.Uncompressed)
-	if err != nil {
-		return fmt.Errorf("retrieving stream of bytes from %q: %w", src, err)
-	}
-
-	// creates the tar file
-	outFile, err := os.Create(dst)
-	if err != nil {
-		return fmt.Errorf("creating tar file %q: %w", dst, err)
-	}
-	defer outFile.Close()
-
-	// copies the contents of the directory to the tar file
-	// TODO: This can take quite some time, and should ideally be cancellable using a context.Context.
-	_, err = io.Copy(outFile, input)
-
-	return err
-=======
 	return nil
->>>>>>> 44465c99
 }