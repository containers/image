package archive

import (
	"context"
	"io"

	"github.com/containers/image/v5/docker/internal/tarfile"
	"github.com/containers/image/v5/types"
)

type archiveImageDestination struct {
	*tarfile.Destination // Implements most of types.ImageDestination
	ref                  archiveReference
	archive              *tarfile.Writer // Should only be closed if writer != nil
	writer               io.Closer       // May be nil if the archive is shared
}

func newImageDestination(sys *types.SystemContext, ref archiveReference) (types.ImageDestination, error) {
<<<<<<< HEAD
	if ref.sourceIndex != -1 {
		return nil, errors.Errorf("Destination reference must not contain a manifest index @%d", ref.sourceIndex)
	}
	// ref.path can be either a pipe or a regular file
	// in the case of a pipe, we require that we can open it for write
	// in the case of a regular file, we don't want to overwrite any pre-existing file
	// so we check for Size() == 0 below (This is racy, but using O_EXCL would also be racy,
	// only in a different way. Either way, it’s up to the user to not have two writers to the same path.)
	fh, err := os.OpenFile(ref.path, os.O_WRONLY|os.O_CREATE, 0644)
	if err != nil {
		return nil, errors.Wrapf(err, "error opening file %q", ref.path)
	}

	fhStat, err := fh.Stat()
	if err != nil {
		return nil, errors.Wrapf(err, "error statting file %q", ref.path)
	}
=======
	var archive *tarfile.Writer
	var writer io.Closer
	if ref.archiveWriter != nil {
		archive = ref.archiveWriter
		writer = nil
	} else {
		fh, err := openArchiveForWriting(ref.path)
		if err != nil {
			return nil, err
		}
>>>>>>> 611759b2

		archive = tarfile.NewWriter(fh)
		writer = fh
	}
<<<<<<< HEAD

	tarDest := tarfile.NewDestinationWithContext(sys, fh, ref.ref)
=======
	tarDest := tarfile.NewDestination(sys, archive, ref.destinationRef)
>>>>>>> 611759b2
	if sys != nil && sys.DockerArchiveAdditionalTags != nil {
		tarDest.AddRepoTags(sys.DockerArchiveAdditionalTags)
	}
	return &archiveImageDestination{
		Destination: tarDest,
		ref:         ref,
		archive:     archive,
		writer:      writer,
	}, nil
}

// DesiredLayerCompression indicates if layers must be compressed, decompressed or preserved
func (d *archiveImageDestination) DesiredLayerCompression() types.LayerCompression {
	return types.Decompress
}

// Reference returns the reference used to set up this destination.  Note that this should directly correspond to user's intent,
// e.g. it should use the public hostname instead of the result of resolving CNAMEs or following redirects.
func (d *archiveImageDestination) Reference() types.ImageReference {
	return d.ref
}

// Close removes resources associated with an initialized ImageDestination, if any.
func (d *archiveImageDestination) Close() error {
	if d.writer != nil {
		return d.writer.Close()
	}
	return nil
}

// Commit marks the process of storing the image as successful and asks for the image to be persisted.
// WARNING: This does not have any transactional semantics:
// - Uploaded data MAY be visible to others before Commit() is called
// - Uploaded data MAY be removed or MAY remain around if Close() is called without Commit() (i.e. rollback is allowed but not guaranteed)
func (d *archiveImageDestination) Commit(ctx context.Context, unparsedToplevel types.UnparsedImage) error {
	if d.writer != nil {
		return d.archive.Close()
	}
	return nil
}<|MERGE_RESOLUTION|>--- conflicted
+++ resolved
@@ -6,6 +6,7 @@
 
 	"github.com/containers/image/v5/docker/internal/tarfile"
 	"github.com/containers/image/v5/types"
+	"github.com/pkg/errors"
 )
 
 type archiveImageDestination struct {
@@ -16,25 +17,10 @@
 }
 
 func newImageDestination(sys *types.SystemContext, ref archiveReference) (types.ImageDestination, error) {
-<<<<<<< HEAD
 	if ref.sourceIndex != -1 {
 		return nil, errors.Errorf("Destination reference must not contain a manifest index @%d", ref.sourceIndex)
 	}
-	// ref.path can be either a pipe or a regular file
-	// in the case of a pipe, we require that we can open it for write
-	// in the case of a regular file, we don't want to overwrite any pre-existing file
-	// so we check for Size() == 0 below (This is racy, but using O_EXCL would also be racy,
-	// only in a different way. Either way, it’s up to the user to not have two writers to the same path.)
-	fh, err := os.OpenFile(ref.path, os.O_WRONLY|os.O_CREATE, 0644)
-	if err != nil {
-		return nil, errors.Wrapf(err, "error opening file %q", ref.path)
-	}
 
-	fhStat, err := fh.Stat()
-	if err != nil {
-		return nil, errors.Wrapf(err, "error statting file %q", ref.path)
-	}
-=======
 	var archive *tarfile.Writer
 	var writer io.Closer
 	if ref.archiveWriter != nil {
@@ -45,17 +31,12 @@
 		if err != nil {
 			return nil, err
 		}
->>>>>>> 611759b2
 
 		archive = tarfile.NewWriter(fh)
 		writer = fh
 	}
-<<<<<<< HEAD
 
-	tarDest := tarfile.NewDestinationWithContext(sys, fh, ref.ref)
-=======
-	tarDest := tarfile.NewDestination(sys, archive, ref.destinationRef)
->>>>>>> 611759b2
+	tarDest := tarfile.NewDestination(sys, archive, ref.ref)
 	if sys != nil && sys.DockerArchiveAdditionalTags != nil {
 		tarDest.AddRepoTags(sys.DockerArchiveAdditionalTags)
 	}
